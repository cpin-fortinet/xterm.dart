--- conflicted
+++ resolved
@@ -482,47 +482,27 @@
     lines.splice(index, 1, []);
   }
 
-<<<<<<< HEAD
   void resize(int oldWidth, int oldHeight, int newWidth, int newHeight) {
     if (newWidth > oldWidth) {
-      for (var line in lines) {
-        line.ensure(newWidth);
-      }
-=======
-  void resize(int newWidth, int newHeight) {
-    if (newWidth > terminal.viewWidth) {
       lines.forEach((item, index) {
         item?.ensure(newWidth);
       }, true);
->>>>>>> cf1aae22
     }
 
     if (newHeight > oldHeight) {
       // Grow larger
-<<<<<<< HEAD
       for (var i = 0; i < newHeight - oldHeight; i++) {
         if (_cursorY < oldHeight - 1) {
-          lines.add(_newEmptyLine());
-=======
-      for (var i = 0; i < newHeight - terminal.viewHeight; i++) {
-        if (_cursorY < terminal.viewHeight - 1) {
           lines.push(_newEmptyLine());
->>>>>>> cf1aae22
         } else {
           _cursorY++;
         }
       }
     } else {
       // Shrink smaller
-<<<<<<< HEAD
       for (var i = 0; i < oldHeight - newHeight; i++) {
         if (_cursorY < oldHeight - 1) {
-          lines.removeLast();
-=======
-      for (var i = 0; i < terminal.viewHeight - newHeight; i++) {
-        if (_cursorY < terminal.viewHeight - 1) {
           lines.pop();
->>>>>>> cf1aae22
         } else {
           _cursorY++;
         }
