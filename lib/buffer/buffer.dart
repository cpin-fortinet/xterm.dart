--- conflicted
+++ resolved
@@ -109,20 +109,12 @@
       return lines.last;
     }
 
-<<<<<<< HEAD
-    final rawIndex = convertViewLineToRawLine(index);
-
-    if(rawIndex >= lines.length) {
-      lines.addAll(List<BufferLine>.generate(rawIndex - lines.length + 1, (index) => BufferLine()));
-    }
-=======
     // while (index >= lines.length) {
     //   final newLine = BufferLine();
     //   lines.add(newLine);
     // }
->>>>>>> 102b4e5d
-
-    return lines[rawIndex];
+
+    return lines[convertViewLineToRawLine(index)];
   }
 
   BufferLine get currentLine {
@@ -528,58 +520,25 @@
     lines.removeAt(index);
   }
 
-<<<<<<< HEAD
   void resize(int width, int height, int oldWidth, int oldHeight) {
     if (this.lines.length > 0) {
       if (oldHeight < height) {
         for (int y = oldHeight; y < height; y++) {
-          //as long as we can we will adjust the scrolling
-          if (scrollOffsetFromBottom > 0) {
-            _scrollLinesFromBottom--;
+          if (_cursorY < terminal.viewHeight - 1) {
+            lines.add(BufferLine());
+          } else {
+            _cursorY++;
           }
         }
       } else {
-        // (this._rows >= newRows)
-        //TODO: check if correct: I think we don't have anything to do here... things will correct automatically
-        // for (int y = rows; y > newRows; y--) {
-        //   if (lines.Length > newRows + YBase) {
-        //     if (lines.Length > YBase + this.y + 1) {
-        //       // The line is a blank line below the cursor, remove it
-        //       lines.Pop();
-        //     } else {
-        //       // The line is the cursor, scroll down
-        //       YBase++;
-        //       YDisp++;
-        //     }
-        //   }
-        // }
-      }
-
-      // // Reduce max length if needed after adjustments, this is done after as it
-      // // would otherwise cut data from the bottom of the buffer.
-      // if (newMaxLength < lines.MaxLength) {
-      //   // Trim from the top of the buffer and adjust ybase and ydisp.
-      //   int amountToTrim = lines.Length - newMaxLength;
-      //   if (amountToTrim > 0) {
-      //     lines.TrimStart(amountToTrim);
-      //     YBase = Math.Max(YBase - amountToTrim, 0);
-      //     YDisp = Math.Max(YDisp - amountToTrim, 0);
-      //     SavedY = Math.Max(SavedY - amountToTrim, 0);
-      //   }
-      //
-      //   lines.MaxLength = newMaxLength;
-      // }
-      //
-      // // Make sure that the cursor stays on screen
-      // X = Math.Min(X, newCols - 1);
-      // Y = Math.Min(Y, newRows - 1);
-      // if (addToY != 0) {
-      //   Y += addToY;
-      // }
-      //
-      // SavedX = Math.Min(SavedX, newCols - 1);
-
-      // ScrollTop = 0;
+        for (var i = 0; i < oldHeight - height; i++) {
+          if (_cursorY < terminal.viewHeight - 1) {
+            lines.removeLast();
+          } else {
+            _cursorY++;
+          }
+        }
+      }
     }
 
     // ScrollBottom = newRows - 1;
@@ -588,31 +547,5 @@
       final rf = BufferReflow(this);
       rf.doReflow(oldWidth, width);
     }
-=======
-  void resize(int newWidth, int newHeight) {
-    if (newHeight > terminal.viewHeight) {
-      // Grow larger
-      for (var i = 0; i < newHeight - terminal.viewHeight; i++) {
-        if (_cursorY < terminal.viewHeight - 1) {
-          lines.add(BufferLine());
-        } else {
-          _cursorY++;
-        }
-      }
-    } else {
-      // Shrink smaller
-      for (var i = 0; i < terminal.viewHeight - newHeight; i++) {
-        if (_cursorY < terminal.viewHeight - 1) {
-          lines.removeLast();
-        } else {
-          _cursorY++;
-        }
-      }
-    }
-
-    // Ensure cursor is within the screen.
-    _cursorX = _cursorX.clamp(0, newWidth - 1);
-    _cursorY = _cursorY.clamp(0, newHeight - 1);
->>>>>>> 102b4e5d
   }
 }