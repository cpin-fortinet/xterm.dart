--- conflicted
+++ resolved
@@ -483,17 +483,10 @@
     lines.remove(index);
   }
 
-<<<<<<< HEAD
   void resize(int oldWidth, int oldHeight, int newWidth, int newHeight) {
     if (newWidth > oldWidth) {
       lines.forEach((item, index) {
         item?.ensure(newWidth);
-=======
-  void resize(int newWidth, int newHeight) {
-    if (newWidth > terminal.viewWidth) {
-      lines.forEach((line) {
-        line.ensure(newWidth);
->>>>>>> 9a3276e7
       });
     }
 
