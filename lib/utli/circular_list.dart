--- conflicted
+++ resolved
@@ -46,17 +46,10 @@
     _length = value;
   }
 
-<<<<<<< HEAD
-  void forEach(void Function(T? item, int index) callback) {
-    final len = _length;
-    for (int i = 0; i < len; i++) {
-      callback(_array[_getCyclicIndex(i)], i);
-=======
   void forEach(void Function(T item) callback) {
     final length = _length;
     for (int i = 0; i < length; i++) {
       callback(_array[_getCyclicIndex(i)]!);
->>>>>>> 9a3276e7
     }
   }
 
