import 'dart:collection';
import 'dart:math' show max, min;

import 'package:xterm/buffer/buffer.dart';
import 'package:xterm/buffer/buffer_line.dart';
import 'package:xterm/mouse/selection.dart';
import 'package:xterm/input/keys.dart';
import 'package:xterm/input/keytab/keytab.dart';
import 'package:xterm/input/keytab/keytab_escape.dart';
import 'package:xterm/input/keytab/keytab_record.dart';
import 'package:xterm/mouse/mouse_mode.dart';
import 'package:xterm/terminal/ansi.dart';
import 'package:xterm/terminal/cursor.dart';
import 'package:xterm/terminal/platform.dart';
import 'package:xterm/terminal/sbc.dart';
import 'package:xterm/terminal/tabs.dart';
import 'package:xterm/theme/terminal_color.dart';
import 'package:xterm/theme/terminal_theme.dart';
import 'package:xterm/theme/terminal_themes.dart';
import 'package:xterm/utli/debug_handler.dart';
import 'package:xterm/utli/observable.dart';

typedef TerminalInputHandler = void Function(String);
typedef BellHandler = void Function();
typedef TitleChangeHandler = void Function(String);
typedef IconChangeHandler = void Function(String);

void _defaultInputHandler(String _) {}
void _defaultBellHandler() {}
void _defaultTitleHandler(String _) {}
void _defaultIconHandler(String _) {}

class Terminal with Observable {
  Terminal({
    this.onInput = _defaultInputHandler,
    this.onBell = _defaultBellHandler,
    this.onTitleChange = _defaultTitleHandler,
    this.onIconChange = _defaultIconHandler,
    this.platform = PlatformBehaviors.unix,
    this.theme = TerminalThemes.defaultTheme,
    int? maxLines,
  }) {
    _maxLines = maxLines;

    _mainBuffer = Buffer(this);
    _altBuffer = Buffer(this);
    _buffer = _mainBuffer;

    cursor = Cursor(
      fg: theme.foreground,
      bg: TerminalColor.transparent, // transparent
      flags: 0x00, // no flags
    );

    tabs.reset();
  }

  bool _dirty = false;
  bool get dirty {
    if (_dirty) {
      _dirty = false;
      return true;
    } else {
      return false;
    }
  }

  int? _maxLines;
  int? get maxLines {
    if (_maxLines == null) return null;
    return max(viewHeight, _maxLines!);
  }

  int _viewWidth = 80;
  int _viewHeight = 25;

  int get viewWidth => _viewWidth;
  int get viewHeight => _viewHeight;

  int get visibleHeight => min(_viewHeight, buffer.height);
  int get invisibleHeight => buffer.height - visibleHeight;

  /// ### Insert/Replace Mode (IRM)
  ///
  /// The terminal displays received characters at the cursor position.
  /// Insert/Replace mode determines how the terminal adds characters to the
  /// screen. Insert mode displays the new character and moves previously
  /// displayed characters to the right. Replace mode adds characters by
  /// replacing the character at the cursor position.
  ///
  /// You can set or reset insert/replace mode as follows.
  bool _replaceMode = true;

  bool _screenMode = false; // DECSCNM (black on white background)
  bool _autoWrapMode = true;

  /// ### DECOM – Origin Mode (DEC Private)
  ///
  /// This is a private parameter applicable to set mode (SM) and reset mode
  /// (RM) control sequences. The reset state causes the origin to be at the
  /// upper-left character position on the screen. Line and column numbers are,
  /// therefore, independent of current margin settings. The cursor may be
  /// positioned outside the margins with a cursor position (CUP) or horizontal
  /// and vertical position (HVP) control.
  ///
  /// The set state causes the origin to be at the upper-left character position
  /// within the margins. Line and column numbers are therefore relative to the
  /// current margin settings. The cursor is not allowed to be positioned
  /// outside the margins.
  ///
  /// The cursor is moved to the new home position when this mode is set or
  /// reset.
  ///
  /// Lines and columns are numbered consecutively, with the origin being line
  /// 1, column 1.
  bool get originMode => _originMode;
  bool _originMode = false;

  /// ### LNM – Line Feed/New Line Mode
  ///
  /// This is a parameter applicable to set mode (SM) and reset mode (RM)
  /// control sequences. The reset state causes the interpretation of the line
  /// feed (LF), defined in ANSI Standard X3.4-1977, to imply only vertical
  /// movement of the active position and causes the RETURN key (CR) to send the
  /// single code CR. The set state causes the LF to imply movement to the first
  /// position of the following line and causes the RETURN key to send the two
  /// codes (CR, LF). This is the New Line (NL) option.
  ///
  /// This mode does not affect the index (IND), or next line (NEL) format
  /// effectors.
  bool get lineFeedMode => _lineFeedMode;
  bool _lineFeedMode = true;

  /// See: [lineFeedMode]
  bool get newLineMode => !_lineFeedMode;

  /// ### Bracketed Paste Mode
  ///
  /// When bracketed paste mode is set, pasted text is bracketed with control
  /// sequences so that the program can differentiate pasted text from typed-in
  /// text. When bracketed paste mode is set, the program will receive: `ESC
  /// [200 ~`, followed by the pasted text, followed by `ESC [ 201 ~`.
  bool get bracketedPasteMode => _bracketedPasteMode;
  bool _bracketedPasteMode = false;

  bool _showCursor = true;
  bool get showCursor => _showCursor;

  /// DECCKM – Cursor Keys Mode (DEC Private)
  ///
  /// This is a private parameter applicable to set mode (SM) and reset mode
  /// (RM) control sequences. This mode is only effective when the terminal is
  /// in keypad application mode (see DECKPAM) and the ANSI/VT52 mode (DECANM)
  /// is set (see DECANM). Under these conditions, if the cursor key mode is
  /// reset, the four cursor function keys will send ANSI cursor control
  /// commands. If cursor key mode is set, the four cursor function keys will
  /// send application functions.
  bool get applicationCursorKeys => _applicationCursorKeys;
  bool _applicationCursorKeys = false;

  bool _blinkingCursor = true;
  bool get blinkingCursor => _blinkingCursor;

  late Buffer _buffer;
  late Buffer _mainBuffer;
  late Buffer _altBuffer;

  /// Queue of input characters. addLast() to add, removeFirst() to consume.
  final _queue = Queue<int>();

  bool _slowMotion = false;
  bool get slowMotion => _slowMotion;

  MouseMode _mouseMode = MouseMode.none;
  MouseMode get mouseMode => _mouseMode;

  final TerminalTheme theme;

  // final cellAttr = CellAttrTemplate();
  late final Cursor cursor;

  final keytab = Keytab.defaultKeytab();
  final selection = Selection();
  final tabs = Tabs();
  final debug = DebugHandler();

  final TerminalInputHandler onInput;
  final BellHandler onBell;
  final TitleChangeHandler onTitleChange;
  final IconChangeHandler onIconChange;
  final PlatformBehavior platform;

  Buffer get buffer {
    return _buffer;
  }

  int get cursorX => buffer.cursorX;
  int get cursorY => buffer.cursorY;
  int get scrollOffset => buffer.scrollOffsetFromBottom;

  /// Writes data to the terminal. Terminal sequences and special characters are
  /// interpreted.
  ///
  /// See also: [Buffer.write]
  void write(String text) {
    _queue.addAll(text.runes);
    _processInput();
    refresh();
  }

  /// Writes data to the terminal. Special characters are interpreted.
  ///
  /// See also: [Buffer.writeChar]
  void writeChar(int codePoint) {
    _queue.addLast(codePoint);
    _processInput();
    refresh();
  }

  List<BufferLine> getVisibleLines() {
    return _buffer.getVisibleLines();
  }

  void _processInput() {
    while (_queue.isNotEmpty) {
      // if (_slowMotion) {
      //   await Future.delayed(Duration(milliseconds: 100));
      // }

      const esc = 0x1b;
      final char = _queue.removeFirst();

<<<<<<< HEAD
      if (char == esc && _queue.isNotEmpty) {
        ansiHandler(_queue, this);
=======
      if (char == esc) {
        final finished = ansiHandler(_queue, this);

        // Terminal sequence in the queue is not completed, and no charater is
        // consumed.
        if (!finished) {
          _queue.addFirst(esc);
          break;
        }

>>>>>>> 97f57f23
        continue;
      }

      _processChar(char);
    }
  }

  void _processChar(int codePoint) {
    // If the character doesn't have special effect. Write it directly to the
    // buffer.
    if (codePoint > sbcMaxCodePoint) {
      debug.onChar(codePoint);
      _buffer.writeChar(codePoint);
      return;
    }

    // The character may have special effect.
    final sbcHandler = sbcHandlers[codePoint];
    if (sbcHandler != null) {
      debug.onSbc(codePoint);
      sbcHandler(codePoint, this);
    }
  }

  void refresh() {
    _dirty = true;
    notifyListeners();
  }

  void setSlowMotion(bool enabled) {
    _slowMotion = enabled;
  }

  void setOriginMode(bool enabled) {
    _originMode = enabled;
    buffer.setPosition(0, 0);
  }

  void setScreenMode(bool enabled) {
    _screenMode = true;
  }

  void setApplicationCursorKeys(bool enabled) {
    _applicationCursorKeys = enabled;
  }

  void setShowCursor(bool showCursor) {
    _showCursor = showCursor;
  }

  void setBlinkingCursor(bool enabled) {
    _blinkingCursor = enabled;
  }

  void setAutoWrapMode(bool enabled) {
    _autoWrapMode = enabled;
  }

  void setBracketedPasteMode(bool enabled) {
    _bracketedPasteMode = enabled;
  }

  void setInsertMode() {
    _replaceMode = false;
  }

  void setReplaceMode() {
    _replaceMode = true;
  }

  void setNewLineMode() {
    _lineFeedMode = false;
  }

  void setLineFeedMode() {
    _lineFeedMode = true;
  }

  void setMouseMode(MouseMode mode) {
    _mouseMode = mode;
  }

  void useMainBuffer() {
    _buffer = _mainBuffer;
  }

  void useAltBuffer() {
    _buffer = _altBuffer;
  }

  bool isUsingMainBuffer() {
    return _buffer == _mainBuffer;
  }

  bool isUsingAltBuffer() {
    return _buffer == _altBuffer;
  }

  /// Resize the terminal screen. [newWidth] and [newHeight] should be greater
  /// than 0.
  void resize(int newWidth, int newHeight) {
    final oldWidth = _viewWidth;
    final oldHeight = _viewHeight;

    _viewWidth = max(newWidth, 1);
    _viewHeight = max(newHeight, 1);

    _altBuffer.resize(_viewWidth, _viewHeight, oldWidth, oldHeight, false);
    _mainBuffer.resize(_viewWidth, _viewHeight, oldWidth, oldHeight,
        true /* might be a setting for the terminal */);

    if (buffer == _altBuffer) {
      buffer.clearScrollback();
    }

    buffer.resetVerticalMargins();
  }

  void keyInput(
    TerminalKey key, {
    bool ctrl = false,
    bool alt = false,
    bool shift = false,
    // bool meta,
  }) {
    debug.onMsg(key);

    for (var record in keytab.records) {
      if (record.key != key) {
        continue;
      }

      if (record.ctrl != null && record.ctrl != ctrl) {
        continue;
      }

      if (record.shift != null && record.shift != shift) {
        continue;
      }

      if (record.alt != null && record.alt != alt) {
        continue;
      }

      if (record.anyModifier == true &&
          (ctrl != true && alt != true && shift != true)) {
        continue;
      }

      if (record.anyModifier == false &&
          !(ctrl != true && alt != true && shift != true)) {
        continue;
      }

      if (record.appScreen != null && record.appScreen != isUsingAltBuffer()) {
        continue;
      }

      if (record.newLine != null && record.newLine != newLineMode) {
        continue;
      }

      if (record.appCursorKeys != null &&
          record.appCursorKeys != applicationCursorKeys) {
        continue;
      }

      // TODO: support VT52
      if (record.ansi == false) {
        continue;
      }

      if (record.action.type == KeytabActionType.input) {
        debug.onMsg('input: ${record.action.value}');
        final input = keytabUnescape(record.action.value);
        onInput(input);
        return;
      }
    }

    if (ctrl) {
      if (key.index >= TerminalKey.keyA.index &&
          key.index <= TerminalKey.keyZ.index) {
        final input = key.index - TerminalKey.keyA.index + 1;
        onInput(String.fromCharCode(input));
        return;
      }
    }

    if (alt) {
      if (key.index >= TerminalKey.keyA.index &&
          key.index <= TerminalKey.keyZ.index) {
        final input = [0x1b, key.index - TerminalKey.keyA.index + 65];
        onInput(String.fromCharCodes(input));
        return;
      }
    }
  }

  String? getSelectedText() {
    if (selection.isEmpty) {
      return null;
    }

    final builder = StringBuffer();

    for (var row = selection.start!.y; row <= selection.end!.y; row++) {
      if (row >= buffer.height) {
        break;
      }

      final line = buffer.lines[row];

      var xStart = 0;
      var xEnd = viewWidth - 1;

      if (row == selection.start!.y) {
        xStart = selection.start!.x;
      } else if (!line.isWrapped) {
        builder.write("\n");
      }

      if (row == selection.end!.y) {
        xEnd = selection.end!.x;
      }

      for (var col = xStart; col <= xEnd; col++) {
        // if (col >= line.length) {
        //   break;
        // }

        if (line.cellGetWidth(col) == 0) {
          continue;
        }

        var char = line.cellGetContent(col);

        if (char == 0x00) {
          const blank = 32;
          char = blank;
        }

        builder.writeCharCode(char);
      }
    }

    return builder.toString();
  }

  void paste(String data) {
    if (bracketedPasteMode) {
      data = '\x1b[200~$data\x1b[201~';
    }

    onInput(data);
  }

  void selectWord(int x, int y) {}

  int get _tabIndexFromCursor {
    var index = buffer.cursorX;

    if (buffer.cursorX == viewWidth) {
      index = 0;
    }

    return index;
  }

  void tabSetAtCursor() {
    tabs.setAt(_tabIndexFromCursor);
  }

  void tabClearAtCursor() {
    tabs.clearAt(_tabIndexFromCursor);
  }

  void tab() {
    while (buffer.cursorX < viewWidth) {
      buffer.write(' ');

      if (tabs.isSetAt(buffer.cursorX)) {
        break;
      }
    }
  }
}<|MERGE_RESOLUTION|>--- conflicted
+++ resolved
@@ -230,10 +230,6 @@
       const esc = 0x1b;
       final char = _queue.removeFirst();
 
-<<<<<<< HEAD
-      if (char == esc && _queue.isNotEmpty) {
-        ansiHandler(_queue, this);
-=======
       if (char == esc) {
         final finished = ansiHandler(_queue, this);
 
@@ -244,7 +240,6 @@
           break;
         }
 
->>>>>>> 97f57f23
         continue;
       }
 
@@ -344,17 +339,18 @@
   }
 
   /// Resize the terminal screen. [newWidth] and [newHeight] should be greater
-  /// than 0.
+  /// than 0. Text reflow is currently not implemented and will be avaliable in
+  /// the future.
   void resize(int newWidth, int newHeight) {
-    final oldWidth = _viewWidth;
-    final oldHeight = _viewHeight;
-
-    _viewWidth = max(newWidth, 1);
-    _viewHeight = max(newHeight, 1);
-
-    _altBuffer.resize(_viewWidth, _viewHeight, oldWidth, oldHeight, false);
-    _mainBuffer.resize(_viewWidth, _viewHeight, oldWidth, oldHeight,
-        true /* might be a setting for the terminal */);
+    newWidth = max(newWidth, 1);
+    newHeight = max(newHeight, 1);
+
+    buffer.resize(newWidth, newHeight);
+
+    // maybe reflow should happen here.
+
+    _viewWidth = newWidth;
+    _viewHeight = newHeight;
 
     if (buffer == _altBuffer) {
       buffer.clearScrollback();
