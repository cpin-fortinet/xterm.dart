--- conflicted
+++ resolved
@@ -324,7 +324,6 @@
     return _buffer == _altBuffer;
   }
 
-<<<<<<< HEAD
   void resize(int width, int height) {
     final cursorY = buffer.convertViewLineToRawLine(buffer.cursorY);
 
@@ -336,18 +335,6 @@
 
     //_altBuffer.resize(width, height, oldWidth, oldHeight);
     _mainBuffer.resize(width, height, oldWidth, oldHeight);
-=======
-  /// Resize the terminal screen. [newWidth] and [newHeight] should be greater
-  /// than 0. Text reflow is currently not implemented and will be avaliable in
-  /// the future.
-  void resize(int newWidth, int newHeight) {
-    newWidth = max(newWidth, 1);
-    newHeight = max(newHeight, 1);
-
-    buffer.resize(newWidth, newHeight);
-
-    // maybe reflow should happen here.
->>>>>>> 102b4e5d
 
     _viewWidth = newWidth;
     _viewHeight = newHeight;
