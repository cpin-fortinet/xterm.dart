--- conflicted
+++ resolved
@@ -38,15 +38,8 @@
     this.onIconChange = _defaultIconHandler,
     this.platform = PlatformBehaviors.unix,
     this.theme = TerminalThemes.defaultTheme,
-<<<<<<< HEAD
-    int maxLines = 10000,
-  }) {
-    _maxLines = maxLines;
-
-=======
     required int maxLines,
   }) : _maxLines = maxLines {
->>>>>>> cf1aae22
     _mainBuffer = Buffer(this);
     _altBuffer = Buffer(this);
     _buffer = _mainBuffer;
